--- conflicted
+++ resolved
@@ -35,17 +35,10 @@
 	 *
 	 */
 	@Override
-<<<<<<< HEAD
-	public void match(PactRecord value1, PactRecord value2, Collector out)
-			throws Exception {
-		value1.getField(1, amountYearPair);
-		value2.getField(1, nationName);
-=======
 	public void match(PactRecord value1, PactRecord value2, Collector out) throws Exception
 	{
 		StringIntPair amountYearPair = value1.getField(1, this.amountYearPair);
 		PactString nationName = value2.getField(1, this.nationName);
->>>>>>> 302fb446
 		
 		PactInteger year = amountYearPair.getSecond();
 		PactString amount = amountYearPair.getFirst();
