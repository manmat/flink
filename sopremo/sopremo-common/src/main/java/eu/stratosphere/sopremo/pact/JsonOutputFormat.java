--- conflicted
+++ resolved
@@ -19,12 +19,8 @@
 
 import eu.stratosphere.pact.common.io.FileOutputFormat;
 import eu.stratosphere.pact.common.type.KeyValuePair;
-<<<<<<< HEAD
-=======
-import eu.stratosphere.pact.common.type.base.PactNull;
 import eu.stratosphere.sopremo.io.JsonGenerator;
 import eu.stratosphere.sopremo.jsondatamodel.JsonNode;
->>>>>>> 082f89a3
 
 /**
  * Writes json files with Jackson. The incoming key/value pair consists of {@link PactNull} and a {@link JsonNode} .
@@ -50,22 +46,7 @@
 	}
 
 	@Override
-<<<<<<< HEAD
-	public void configure(final Configuration parameters) {
-		super.configure(parameters);
-
-		final String encoding = parameters.getString(PARAMETER_ENCODING, null);
-		if (encoding != null)
-			this.encoding = JsonEncoding.valueOf(encoding);
-		else
-			this.encoding = JsonEncoding.UTF8;
-	}
-
-	@Override
-	public void open(int taskNumber) throws IOException {
-=======
 	public void open(final int taskNumber) throws IOException {
->>>>>>> 082f89a3
 		super.open(taskNumber);
 
 		this.generator = new JsonGenerator(this.stream);
